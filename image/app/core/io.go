--- conflicted
+++ resolved
@@ -190,14 +190,10 @@
 	}
 	storageIdentifier := node.Attributes.DestinationFile.StorageIdentifier
 	hashType := node.Attributes.RemoteHashType
-<<<<<<< HEAD
-	hasher, err := getHash(hashType, node.Attributes.DestinationFile.FileSize)
-=======
 	if strings.EqualFold(hashType, types.LastModified) {
 		return []byte("unknown"), nil
 	}
-	hasher, err := getHash(hashType, node.Attributes.DestinationFile.Filesize)
->>>>>>> 5ca6dfa2
+	hasher, err := getHash(hashType, node.Attributes.DestinationFile.FileSize)
 	if err != nil {
 		return nil, err
 	}
