--- conflicted
+++ resolved
@@ -31,17 +31,13 @@
 		destination.SetDataverseAsDestination()
 		logging.Logger.Println("number workers:", numberWorkers)
 		go server.Start()
-<<<<<<< HEAD
-		spinner.SpinWorkers(numberWorkers, queue)
-=======
 		if len(os.Args) > 2 {
-			go spinner.SpinWorkers(numberWorkers)
+			go spinner.SpinWorkers(numberWorkers, queue)
 			err := exec.Command("/bin/oauth2-proxy", os.Args[2:]...).Run()
 			fmt.Println(err)
 		} else {
-			spinner.SpinWorkers(numberWorkers)
+			spinner.SpinWorkers(numberWorkers, queue)
 		}
->>>>>>> 5ca6dfa2
 	} else {
 		logging.Logger.Println("http server only")
 		server.Start()
