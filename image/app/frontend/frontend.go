--- conflicted
+++ resolved
@@ -18,10 +18,6 @@
 func init() {}
 
 func Frontend(w http.ResponseWriter, r *http.Request) {
-<<<<<<< HEAD
-	if strings.HasPrefix(r.URL.Path, "/compute") || strings.HasPrefix(r.URL.Path, "compute") || strings.HasPrefix(r.URL.Path, "/connect") || strings.HasPrefix(r.URL.Path, "connect") || r.URL.Path == "" {
-		r.URL.Path = "/"
-=======
 	if strings.HasPrefix(r.URL.Path, "/connect") || strings.HasPrefix(r.URL.Path, "/connect/") || r.URL.Path == "" {
 		url := "/#/connect"
 		if r.URL.ForceQuery || r.URL.RawQuery != "" {
@@ -31,6 +27,5 @@
 	} else {
 		r.URL.Path = "/dist/datasync" + r.URL.Path
 		fs.ServeHTTP(w, r)
->>>>>>> 2100b3b9
 	}
 }